package network

import (
	"bytes"
	"encoding/binary"
	"errors"
	"fmt"
	"sync"
	"time"

	"github.com/ethereum/go-ethereum/common"
<<<<<<< HEAD
	"github.com/ethereum/go-ethereum/event"
=======
>>>>>>> 5bc8776d
	"github.com/ethereum/go-ethereum/log"
	"github.com/ethereum/go-ethereum/p2p"
	"github.com/ethereum/go-ethereum/p2p/adapters"
	"github.com/ethereum/go-ethereum/p2p/protocols"
	"github.com/ethereum/go-ethereum/pot"
	"github.com/ethereum/go-ethereum/rlp"
	"github.com/ethereum/go-ethereum/swarm/storage"
)

const (
	DefaultTTL                  = 6000
	TopicLength                 = 32
	TopicResolverLength         = 8
	PssPeerCapacity             = 256
	PssPeerTopicDefaultCapacity = 8
	digestLength                = 64
	digestCapacity              = 256
	defaultDigestCacheTTL       = time.Second
)

var (
	errorNoForwarder   = errors.New("no available forwarders in routing table")
	errorForwardToSelf = errors.New("forward to self")
	errorBlockByCache  = errors.New("message found in blocking cache")
)

// Defines params for Pss
type PssParams struct {
	Cachettl time.Duration
}

// Initializes default params for Pss
func NewPssParams() *PssParams {
	return &PssParams{
		Cachettl: defaultDigestCacheTTL,
	}
}

// Encapsulates the message transported over pss.
//
// Warning: do not access the To-member directly. Use *PssMsg.GetRecipient() and *PssMsg.SetRecipient() instead.
type PssMsg struct {
	// (we need the To-member exported for type inference)
	To      []byte
	Payload pssEnvelope
}

// Retrieve the remote peer receipient address of the message
func (self *PssMsg) GetRecipient() []byte {
	return self.To
}

// Set the remote peer recipient address of the message
func (self *PssMsg) SetRecipient(to []byte) {
	self.To = to
}

// String representation of PssMsg
func (self *PssMsg) String() string {
	return fmt.Sprintf("PssMsg: Recipient: %x", common.ByteLabel(self.GetRecipient()))
}

// Pre-Whisper placeholder
type pssEnvelope struct {
	Topic       PssTopic
	TTL         uint16
	Payload     []byte
	SenderOAddr []byte
	SenderUAddr []byte
}

// Pre-Whisper placeholder
type pssPayload struct {
	Code       uint64
	Size       uint32
	Data       []byte
	ReceivedAt time.Time
}

// Pre-Whisper placeholder
type pssCacheEntry struct {
	expiresAt    time.Time
	receivedFrom []byte
}

// Topic defines the context of a message being transported over pss
// It is used by pss to determine what action is to be taken on an incoming message
// Typically, one can map protocol handlers for the message payloads by mapping topic to them; see *Pss.Register()
type PssTopic [TopicLength]byte

// Pre-Whisper placeholder
type pssDigest uint32

// pss provides sending messages to nodes without having to be directly connected to them.
//
// The messages are wrapped in a PssMsg structure and routed using the swarm kademlia routing.
// The structure is used by normal incoming message handlers on the nodes to determine which action to take, forward or process.
// Thus it is up to the implementer to write a handler, and link the PssMsg to this appropriate handler.
//
// The top-level Pss object provides:
//
// - access to the swarm overlay and routing (kademlia)
// - a collection of remote overlay addresses mapped to MsgReadWriters, representing the virtually connected peers
// - a collection of remote underlay address, mapped to the overlay addresses above
// - a method to send a message to specific overlayaddr
// - a dispatcher lookup, mapping protocols to topics
// - a message cache to spot messages that previously have been forwarded
type Pss struct {
	Overlay // we can get the overlayaddress from this
	//peerPool map[pot.Address]map[PssTopic]*PssReadWriter // keep track of all virtual p2p.Peers we are currently speaking to
	peerPool map[pot.Address]map[PssTopic]p2p.MsgReadWriter     // keep track of all virtual p2p.Peers we are currently speaking to
	handlers map[PssTopic]func([]byte, *p2p.Peer, []byte) error // topic and version based pss payload handlers
<<<<<<< HEAD
	events map[PssTopic]*event.Feed				// subscriptions for each topic
=======
>>>>>>> 5bc8776d
	fwdcache map[pssDigest]pssCacheEntry                        // checksum of unique fields from pssmsg mapped to expiry, cache to determine whether to drop msg
	cachettl time.Duration                                      // how long to keep messages in fwdcache
	hasher   func(string) storage.Hasher                        // hasher to digest message to cache
	lock     sync.Mutex
}

func (self *Pss) hashMsg(msg *PssMsg) pssDigest {
	hasher := self.hasher("SHA3")()
	hasher.Reset()
	hasher.Write(msg.GetRecipient())
	hasher.Write(msg.Payload.SenderUAddr)
	hasher.Write(msg.Payload.SenderOAddr)
	hasher.Write(msg.Payload.Topic[:])
	hasher.Write(msg.Payload.Payload)
	b := hasher.Sum([]byte{})
	return pssDigest(binary.BigEndian.Uint32(b))
}

// Creates a new Pss instance. A node should only need one of these
//
// TODO error check overlay integrity
func NewPss(k Overlay, params *PssParams) *Pss {
	return &Pss{
		Overlay: k,
		//peerPool: make(map[pot.Address]map[PssTopic]*PssReadWriter, PssPeerCapacity),
		peerPool: make(map[pot.Address]map[PssTopic]p2p.MsgReadWriter, PssPeerCapacity),
		handlers: make(map[PssTopic]func([]byte, *p2p.Peer, []byte) error),
<<<<<<< HEAD
		events: make(map[PssTopic]*event.Feed),
=======
>>>>>>> 5bc8776d
		fwdcache: make(map[pssDigest]pssCacheEntry),
		cachettl: params.Cachettl,
		hasher:   storage.MakeHashFunc,
	}
}

// enables to set address of node, to avoid backwards forwarding
//
// currently not in use as forwarder address is not known in the handler function hooked to the pss dispatcher.
// it is included as a courtesy to custom transport layers that may want to implement this
func (self *Pss) AddToCache(addr []byte, msg *PssMsg) error {
	digest := self.hashMsg(msg)
	return self.addFwdCacheSender(addr, digest)
}

func (self *Pss) addFwdCacheSender(addr []byte, digest pssDigest) error {
	self.lock.Lock()
	defer self.lock.Unlock()
	var entry pssCacheEntry
	var ok bool
	if entry, ok = self.fwdcache[digest]; !ok {
		entry = pssCacheEntry{}
	}
	entry.receivedFrom = addr
	self.fwdcache[digest] = entry
	return nil
}

func (self *Pss) addFwdCacheExpire(digest pssDigest) error {
	self.lock.Lock()
	defer self.lock.Unlock()
	var entry pssCacheEntry
	var ok bool
	if entry, ok = self.fwdcache[digest]; !ok {
		entry = pssCacheEntry{}
	}
	entry.expiresAt = time.Now().Add(self.cachettl)
	self.fwdcache[digest] = entry
	return nil
}

func (self *Pss) checkFwdCache(addr []byte, digest pssDigest) bool {
	self.lock.Lock()
	defer self.lock.Unlock()
	entry, ok := self.fwdcache[digest]
	if ok {
		if entry.expiresAt.After(time.Now()) {
			log.Debug(fmt.Sprintf("unexpired cache for digest %x", digest))
			return true
		} else if entry.expiresAt.IsZero() && bytes.Equal(addr, entry.receivedFrom) {
			log.Debug(fmt.Sprintf("sendermatch %x for digest %x", common.ByteLabel(addr), digest))
			return true
		}
	}
	return false
}

// Takes the generated PssTopic of a protocol, and links a handler function to it
// This allows the implementer to retrieve the right handler function (invoke the right protocol) for an incoming message by inspecting the topic on it.
func (self *Pss) Register(topic PssTopic, handler func(msg []byte, p *p2p.Peer, from []byte) error) error {
	self.lock.Lock()
	defer self.lock.Unlock()
<<<<<<< HEAD
	self.handlers[topic] = func(msg []byte, p *p2p.Peer, from []byte) error {
		self.alertSubscribers(&topic, msg)
		return handler(msg, p, from)
	}
	self.registerFeed(topic)
	return nil
}

func (self *Pss) Subscribe(topic *PssTopic, ch chan []byte) (event.Subscription, error) {
	_, ok := self.events[*topic]
	if !ok {
		return nil, fmt.Errorf("No feed registered for topic %v", topic)
	}
	sub := self.events[*topic].Subscribe(ch)
	log.Trace("new pss subscribe", "topic", topic, "sub", sub)
	return sub, nil
}

/*
func (self *Pss) Unsubscribe(topic *PssTopic) error {
	feed, ok := self.events[*topic]
	if !ok {
		return fmt.Errorf("No feed registered for topic %v", topic)
	}
	feed.Unsubscribe()
	return nil
}*/

// Retrieves the handler function registered bys *Pss.Register()
=======
	self.handlers[topic] = handler
	return nil
}

// Retrieves the handler function registered by *Pss.Register()
>>>>>>> 5bc8776d
func (self *Pss) GetHandler(topic PssTopic) func([]byte, *p2p.Peer, []byte) error {
	self.lock.Lock()
	defer self.lock.Unlock()
	return self.handlers[topic]
}

// Links a pss peer address and topic to a dedicated p2p.MsgReadWriter in the pss peerpool, and runs the specificed protocol on this p2p.MsgReadWriter and the specified peer
//
// The effect is that now we have a "virtual" protocol running on an artificial p2p.Peer, which can be looked up and piped to through Pss using swarm overlay address and topic
func (self *Pss) AddPeer(p *p2p.Peer, addr pot.Address, protocall adapters.ProtoCall, topic PssTopic, rw p2p.MsgReadWriter) error {
	self.lock.Lock()
	defer self.lock.Unlock()
	self.addPeerTopic(addr, topic, rw)
	go func() {
		err := protocall(p, rw)
		log.Warn(fmt.Sprintf("pss vprotocol quit on addr %v topic %v: %v", addr, topic, err))
	}()
	return nil
}

// Removes a pss peer from the pss peerpool
func (self *Pss) RemovePeer(id pot.Address) {
	self.lock.Lock()
	defer self.lock.Unlock()
	self.peerPool[id] = nil
	return
}

func (self *Pss) addPeerTopic(id pot.Address, topic PssTopic, rw p2p.MsgReadWriter) error {
	if self.peerPool[id][topic] == nil {
		self.peerPool[id] = make(map[PssTopic]p2p.MsgReadWriter, PssPeerTopicDefaultCapacity)
	}
	self.peerPool[id][topic] = rw
	return nil
}

func (self *Pss) removePeerTopic(id pot.Address, topic PssTopic) {
	self.peerPool[id][topic] = nil
	return
}

func (self *Pss) isActive(id pot.Address, topic PssTopic) bool {
	if self.peerPool[id][topic] == nil {
		return false
	}
	return true
<<<<<<< HEAD
}

func (self *Pss) registerFeed(topic PssTopic) {
	self.events[topic] = &event.Feed{}
}

func (self *Pss) alertSubscribers(topic *PssTopic, msg []byte) error {
	feed, ok := self.events[*topic]
	if !ok {
		return fmt.Errorf("No subscriptions registered for topic %v", topic)
	}
	numsent := feed.Send(msg)
	log.Trace(fmt.Sprintf("pss sent to %d subscribers", numsent))
	return nil
=======
>>>>>>> 5bc8776d
}

// Sends a message using pss. The message could be anything at all, and will be handled by whichever handler function is mapped to PssTopic using *Pss.Register()
//
// The to address is a swarm overlay address
func (self *Pss) Send(to []byte, topic PssTopic, msg []byte) error {

	pssenv := pssEnvelope{
		SenderOAddr: self.Overlay.GetAddr().OverlayAddr(),
		SenderUAddr: self.Overlay.GetAddr().UnderlayAddr(),
		Topic:       topic,
		TTL:         DefaultTTL,
		Payload:     msg,
	}

	pssmsg := &PssMsg{
		Payload: pssenv,
	}
	pssmsg.SetRecipient(to)

	return self.Forward(pssmsg)
}

// Forwards a pss message to the peer(s) closest to the to address
//
// Handlers that want to pass on a message should call this directly
func (self *Pss) Forward(msg *PssMsg) error {

	if self.isSelfRecipient(msg) {
		return errorForwardToSelf
	}

	digest := self.hashMsg(msg)

	if self.checkFwdCache(nil, digest) {
		log.Trace(fmt.Sprintf("pss relay block-cache match: FROM %x TO %x", common.ByteLabel(self.Overlay.GetAddr().OverlayAddr()), common.ByteLabel(msg.GetRecipient())))
		//return errorBlockByCache
		return nil
	}

	// TODO:check integrity of message

	sent := 0

	// send with kademlia
	// find the closest peer to the recipient and attempt to send
	self.Overlay.EachLivePeer(msg.GetRecipient(), 256, func(p Peer, po int, isproxbin bool) bool {
		if self.checkFwdCache(p.OverlayAddr(), digest) {
			log.Warn(fmt.Sprintf("BOUNCE DEFER PSS-relay FROM %x TO %x THRU %x:", common.ByteLabel(self.Overlay.GetAddr().OverlayAddr()), common.ByteLabel(msg.GetRecipient()), common.ByteLabel(p.OverlayAddr())))
			return true
		}
		log.Warn(fmt.Sprintf("Attempting PSS-relay FROM %x TO %x THRU %x", common.ByteLabel(self.Overlay.GetAddr().OverlayAddr()), common.ByteLabel(msg.GetRecipient()), common.ByteLabel(p.OverlayAddr())))
		err := p.Send(msg)
		if err != nil {
			log.Warn(fmt.Sprintf("FAILED PSS-relay FROM %x TO %x THRU %x: %v", common.ByteLabel(self.Overlay.GetAddr().OverlayAddr()), common.ByteLabel(msg.GetRecipient()), common.ByteLabel(p.OverlayAddr()), err))
			return true
		}
		sent++
		if bytes.Equal(msg.GetRecipient(), p.OverlayAddr()) || !isproxbin {
			return false
		}
		log.Trace(fmt.Sprintf("%x is in proxbin, so we continue sending", common.ByteLabel(p.OverlayAddr())))
		return true
	})
	if sent == 0 {
<<<<<<< HEAD
		return fmt.Errorf("PSS Was not able to send to any peers")
	} else {
		self.addFwdCacheExpire(digest)
	}

	return nil
}

// Convenience object that:
//
// - allows passing of the unwrapped PssMsg payload to the p2p level message handlers
// - interprets outgoing p2p.Msg from the p2p level to pass in to *Pss.Send()
//
// Implements p2p.MsgReadWriter
type PssReadWriter struct {
	*Pss
	RecipientOAddr pot.Address
	LastActive     time.Time
	rw             chan p2p.Msg
	ct             *protocols.CodeMap
	topic          *PssTopic
}

// Implements p2p.MsgReader
func (prw PssReadWriter) ReadMsg() (p2p.Msg, error) {
	msg := <-prw.rw
=======
		log.Warn("PSS Was not able to send to any peers")
	} else {
		self.addFwdCacheExpire(digest)
	}
>>>>>>> 5bc8776d

	log.Trace(fmt.Sprintf("pssrw readmsg: %v", msg))

	return msg, nil
}

// Implements p2p.MsgWriter
func (prw PssReadWriter) WriteMsg(msg p2p.Msg) error {
	log.Trace(fmt.Sprintf("pssrw writemsg: %v", msg))
	ifc, found := prw.ct.GetInterface(msg.Code)
	if !found {
		return fmt.Errorf("Writemsg couldn't find matching interface for code %d", msg.Code)
	}
	msg.Decode(ifc)

	to := prw.RecipientOAddr.Bytes()

	pmsg, _ := makeMsg(msg.Code, ifc)

	prw.Pss.Send(to, *prw.topic, pmsg)
	
	return nil
}

<<<<<<< HEAD
=======
// Convenience object that:
//
// - allows passing of the unwrapped PssMsg payload to the p2p level message handlers
// - interprets outgoing p2p.Msg from the p2p level to pass in to *Pss.Send()
//
// Implements p2p.MsgReadWriter
type PssReadWriter struct {
	*Pss
	RecipientOAddr pot.Address
	LastActive     time.Time
	rw             chan p2p.Msg
	ct             *protocols.CodeMap
	topic          *PssTopic
}

// Implements p2p.MsgReader
func (prw PssReadWriter) ReadMsg() (p2p.Msg, error) {
	msg := <-prw.rw

	log.Trace(fmt.Sprintf("pssrw readmsg: %v", msg))

	return msg, nil
}

// Implements p2p.MsgWriter
func (prw PssReadWriter) WriteMsg(msg p2p.Msg) error {
	log.Trace(fmt.Sprintf("pssrw writemsg: %v", msg))
	ifc, found := prw.ct.GetInterface(msg.Code)
	if !found {
		return fmt.Errorf("Writemsg couldn't find matching interface for code %d", msg.Code)
	}
	msg.Decode(ifc)

	to := prw.RecipientOAddr.Bytes()

	pmsg, _ := makeMsg(msg.Code, ifc)

	return prw.Pss.Send(to, *prw.topic, pmsg)
}

>>>>>>> 5bc8776d
// Injects a p2p.Msg into the MsgReadWriter, so that it appears on the associated p2p.MsgReader
func (prw PssReadWriter) injectMsg(msg p2p.Msg) error {
	log.Trace(fmt.Sprintf("pssrw injectmsg: %v", msg))
	prw.rw <- msg
	return nil
}

// Convenience object for passing messages in and out of the p2p layer
type PssProtocol struct {
	*Pss
	virtualProtocol *p2p.Protocol
	topic           *PssTopic
	ct              *protocols.CodeMap
}

// Constructor
func NewPssProtocol(pss *Pss, topic *PssTopic, ct *protocols.CodeMap, targetprotocol *p2p.Protocol) *PssProtocol {
	pp := &PssProtocol{
		Pss:             pss,
		virtualProtocol: targetprotocol,
		topic:           topic,
		ct:              ct,
	}
	return pp
}

// Retrieves a convenience method for passing an incoming message into the p2p layer
//
// If the implementer wishes to use the p2p.Protocol (or p2p/protocols) message handling, this handler can be directly registered as a handler for the PssMsg structure
func (self *PssProtocol) GetHandler() func([]byte, *p2p.Peer, []byte) error {
	return self.handle
}

func (self *PssProtocol) handle(msg []byte, p *p2p.Peer, senderAddr []byte) error {
	hashoaddr := pot.NewHashAddressFromBytes(senderAddr).Address
	if !self.isActive(hashoaddr, *self.topic) {
		rw := &PssReadWriter{
			Pss:            self.Pss,
			RecipientOAddr: hashoaddr,
			rw:             make(chan p2p.Msg),
			ct:             self.ct,
			topic:          self.topic,
		}
		self.Pss.AddPeer(p, hashoaddr, self.virtualProtocol.Run, *self.topic, rw)
	}

	payload := &pssPayload{}
	rlp.DecodeBytes(msg, payload)

	pmsg := p2p.Msg{
		Code:       payload.Code,
		Size:       uint32(len(payload.Data)),
		ReceivedAt: time.Now(),
		Payload:    bytes.NewBuffer(payload.Data),
	}

	vrw := self.Pss.peerPool[hashoaddr][*self.topic].(*PssReadWriter)
	vrw.injectMsg(pmsg)

	return nil
}

<<<<<<< HEAD
func (self *Pss) IsSelfRecipient(msg *PssMsg) bool {
	return self.isSelfRecipient(msg)
}

func (self *Pss) isSelfRecipient(msg *PssMsg) bool {
	if bytes.Equal(msg.GetRecipient(), self.Overlay.GetAddr().OverlayAddr()) {
=======
func (ps *Pss) isSelfRecipient(msg *PssMsg) bool {
	if bytes.Equal(msg.GetRecipient(), ps.Overlay.GetAddr().OverlayAddr()) {
>>>>>>> 5bc8776d
		return true
	}
	return false
}

// Pre-Whisper placeholder
func makeMsg(code uint64, msg interface{}) ([]byte, error) {

	rlpdata, err := rlp.EncodeToBytes(msg)
	if err != nil {
		return nil, err
	}

	// previous attempts corrupted nested structs in the payload iself upon deserializing
	// therefore we use two separate []byte fields instead of peerAddr
	// TODO verify that nested structs cannot be used in rlp
	smsg := &pssPayload{
		Code: code,
		Size: uint32(len(rlpdata)),
		Data: rlpdata,
	}

	rlpbundle, err := rlp.EncodeToBytes(smsg)
	if err != nil {
		return nil, err
	}

	return rlpbundle, nil
}

// Compiles a new PssTopic from a given name and version.
//
// Analogous to the name and version members of p2p.Protocol
func MakeTopic(s string, v int) (PssTopic, error) {
	t := [TopicLength]byte{}
	if len(s)+4 <= TopicLength {
		copy(t[4:len(s)+4], s)
	} else {
		return t, fmt.Errorf("topic '%t' too long", s)
	}
	binary.PutVarint(t[:4], int64(v))
	return t, nil
}<|MERGE_RESOLUTION|>--- conflicted
+++ resolved
@@ -9,10 +9,7 @@
 	"time"
 
 	"github.com/ethereum/go-ethereum/common"
-<<<<<<< HEAD
 	"github.com/ethereum/go-ethereum/event"
-=======
->>>>>>> 5bc8776d
 	"github.com/ethereum/go-ethereum/log"
 	"github.com/ethereum/go-ethereum/p2p"
 	"github.com/ethereum/go-ethereum/p2p/adapters"
@@ -125,10 +122,7 @@
 	//peerPool map[pot.Address]map[PssTopic]*PssReadWriter // keep track of all virtual p2p.Peers we are currently speaking to
 	peerPool map[pot.Address]map[PssTopic]p2p.MsgReadWriter     // keep track of all virtual p2p.Peers we are currently speaking to
 	handlers map[PssTopic]func([]byte, *p2p.Peer, []byte) error // topic and version based pss payload handlers
-<<<<<<< HEAD
 	events map[PssTopic]*event.Feed				// subscriptions for each topic
-=======
->>>>>>> 5bc8776d
 	fwdcache map[pssDigest]pssCacheEntry                        // checksum of unique fields from pssmsg mapped to expiry, cache to determine whether to drop msg
 	cachettl time.Duration                                      // how long to keep messages in fwdcache
 	hasher   func(string) storage.Hasher                        // hasher to digest message to cache
@@ -156,10 +150,7 @@
 		//peerPool: make(map[pot.Address]map[PssTopic]*PssReadWriter, PssPeerCapacity),
 		peerPool: make(map[pot.Address]map[PssTopic]p2p.MsgReadWriter, PssPeerCapacity),
 		handlers: make(map[PssTopic]func([]byte, *p2p.Peer, []byte) error),
-<<<<<<< HEAD
 		events: make(map[PssTopic]*event.Feed),
-=======
->>>>>>> 5bc8776d
 		fwdcache: make(map[pssDigest]pssCacheEntry),
 		cachettl: params.Cachettl,
 		hasher:   storage.MakeHashFunc,
@@ -222,7 +213,6 @@
 func (self *Pss) Register(topic PssTopic, handler func(msg []byte, p *p2p.Peer, from []byte) error) error {
 	self.lock.Lock()
 	defer self.lock.Unlock()
-<<<<<<< HEAD
 	self.handlers[topic] = func(msg []byte, p *p2p.Peer, from []byte) error {
 		self.alertSubscribers(&topic, msg)
 		return handler(msg, p, from)
@@ -241,24 +231,6 @@
 	return sub, nil
 }
 
-/*
-func (self *Pss) Unsubscribe(topic *PssTopic) error {
-	feed, ok := self.events[*topic]
-	if !ok {
-		return fmt.Errorf("No feed registered for topic %v", topic)
-	}
-	feed.Unsubscribe()
-	return nil
-}*/
-
-// Retrieves the handler function registered bys *Pss.Register()
-=======
-	self.handlers[topic] = handler
-	return nil
-}
-
-// Retrieves the handler function registered by *Pss.Register()
->>>>>>> 5bc8776d
 func (self *Pss) GetHandler(topic PssTopic) func([]byte, *p2p.Peer, []byte) error {
 	self.lock.Lock()
 	defer self.lock.Unlock()
@@ -305,7 +277,6 @@
 		return false
 	}
 	return true
-<<<<<<< HEAD
 }
 
 func (self *Pss) registerFeed(topic PssTopic) {
@@ -320,8 +291,6 @@
 	numsent := feed.Send(msg)
 	log.Trace(fmt.Sprintf("pss sent to %d subscribers", numsent))
 	return nil
-=======
->>>>>>> 5bc8776d
 }
 
 // Sends a message using pss. The message could be anything at all, and will be handled by whichever handler function is mapped to PssTopic using *Pss.Register()
@@ -350,7 +319,7 @@
 // Handlers that want to pass on a message should call this directly
 func (self *Pss) Forward(msg *PssMsg) error {
 
-	if self.isSelfRecipient(msg) {
+	if self.IsSelfRecipient(msg) {
 		return errorForwardToSelf
 	}
 
@@ -387,7 +356,6 @@
 		return true
 	})
 	if sent == 0 {
-<<<<<<< HEAD
 		return fmt.Errorf("PSS Was not able to send to any peers")
 	} else {
 		self.addFwdCacheExpire(digest)
@@ -414,12 +382,6 @@
 // Implements p2p.MsgReader
 func (prw PssReadWriter) ReadMsg() (p2p.Msg, error) {
 	msg := <-prw.rw
-=======
-		log.Warn("PSS Was not able to send to any peers")
-	} else {
-		self.addFwdCacheExpire(digest)
-	}
->>>>>>> 5bc8776d
 
 	log.Trace(fmt.Sprintf("pssrw readmsg: %v", msg))
 
@@ -444,49 +406,6 @@
 	return nil
 }
 
-<<<<<<< HEAD
-=======
-// Convenience object that:
-//
-// - allows passing of the unwrapped PssMsg payload to the p2p level message handlers
-// - interprets outgoing p2p.Msg from the p2p level to pass in to *Pss.Send()
-//
-// Implements p2p.MsgReadWriter
-type PssReadWriter struct {
-	*Pss
-	RecipientOAddr pot.Address
-	LastActive     time.Time
-	rw             chan p2p.Msg
-	ct             *protocols.CodeMap
-	topic          *PssTopic
-}
-
-// Implements p2p.MsgReader
-func (prw PssReadWriter) ReadMsg() (p2p.Msg, error) {
-	msg := <-prw.rw
-
-	log.Trace(fmt.Sprintf("pssrw readmsg: %v", msg))
-
-	return msg, nil
-}
-
-// Implements p2p.MsgWriter
-func (prw PssReadWriter) WriteMsg(msg p2p.Msg) error {
-	log.Trace(fmt.Sprintf("pssrw writemsg: %v", msg))
-	ifc, found := prw.ct.GetInterface(msg.Code)
-	if !found {
-		return fmt.Errorf("Writemsg couldn't find matching interface for code %d", msg.Code)
-	}
-	msg.Decode(ifc)
-
-	to := prw.RecipientOAddr.Bytes()
-
-	pmsg, _ := makeMsg(msg.Code, ifc)
-
-	return prw.Pss.Send(to, *prw.topic, pmsg)
-}
-
->>>>>>> 5bc8776d
 // Injects a p2p.Msg into the MsgReadWriter, so that it appears on the associated p2p.MsgReader
 func (prw PssReadWriter) injectMsg(msg p2p.Msg) error {
 	log.Trace(fmt.Sprintf("pssrw injectmsg: %v", msg))
@@ -549,17 +468,8 @@
 	return nil
 }
 
-<<<<<<< HEAD
 func (self *Pss) IsSelfRecipient(msg *PssMsg) bool {
-	return self.isSelfRecipient(msg)
-}
-
-func (self *Pss) isSelfRecipient(msg *PssMsg) bool {
 	if bytes.Equal(msg.GetRecipient(), self.Overlay.GetAddr().OverlayAddr()) {
-=======
-func (ps *Pss) isSelfRecipient(msg *PssMsg) bool {
-	if bytes.Equal(msg.GetRecipient(), ps.Overlay.GetAddr().OverlayAddr()) {
->>>>>>> 5bc8776d
 		return true
 	}
 	return false
