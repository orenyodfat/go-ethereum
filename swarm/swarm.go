// Copyright 2016 The go-ethereum Authors
// This file is part of the go-ethereum library.
//
// The go-ethereum library is free software: you can redistribute it and/or modify
// it under the terms of the GNU Lesser General Public License as published by
// the Free Software Foundation, either version 3 of the License, or
// (at your option) any later version.
//
// The go-ethereum library is distributed in the hope that it will be useful,
// but WITHOUT ANY WARRANTY; without even the implied warranty of
// MERCHANTABILITY or FITNESS FOR A PARTICULAR PURPOSE. See the
// GNU Lesser General Public License for more details.
//
// You should have received a copy of the GNU Lesser General Public License
// along with the go-ethereum library. If not, see <http://www.gnu.org/licenses/>.

package swarm

import (
	"bytes"
	"context"
	"crypto/ecdsa"
	"fmt"
	"time"

	"github.com/ethereum/go-ethereum/accounts/abi/bind"
	"github.com/ethereum/go-ethereum/common"
	"github.com/ethereum/go-ethereum/contracts/chequebook"
	"github.com/ethereum/go-ethereum/contracts/ens"
	"github.com/ethereum/go-ethereum/crypto"
	"github.com/ethereum/go-ethereum/ethclient"
	"github.com/ethereum/go-ethereum/log"
	"github.com/ethereum/go-ethereum/node"
	"github.com/ethereum/go-ethereum/p2p"
	"github.com/ethereum/go-ethereum/p2p/adapters"
	"github.com/ethereum/go-ethereum/p2p/discover"
	"github.com/ethereum/go-ethereum/rpc"
	"github.com/ethereum/go-ethereum/swarm/api"
	httpapi "github.com/ethereum/go-ethereum/swarm/api/http"
	"github.com/ethereum/go-ethereum/swarm/fuse"
	"github.com/ethereum/go-ethereum/swarm/network"
	"github.com/ethereum/go-ethereum/swarm/storage"
)

// the swarm stack
type Swarm struct {
	config      *api.Config            // swarm configuration
	api         *api.Api               // high level api layer (fs/manifest)
	dns         api.Resolver           // DNS registrar
	//dbAccess    *network.DbAccess      // access to local chunk db iterator and storage counter
	storage     storage.ChunkStore     // internal access to storage, common interface to cloud storage backends
	dpa         *storage.DPA           // distributed preimage archive, the local API to the storage with document level storage/retrieval support
	//depo        network.StorageHandler // remote request handler, interface between bzz protocol and the storage
	cloud       storage.CloudStore     // procurement, cloud storage backend (can multi-cloud)
	hive        *network.Hive          // the logistic manager
	backend     chequebook.Backend     // simple blockchain Backend
	privateKey  *ecdsa.PrivateKey
	corsString  string
	swapEnabled bool
	pssEnabled  bool
	pss			*network.Pss
	lstore      *storage.LocalStore // local store, needs to store for releasing resources after node stopped
	sfs         *fuse.SwarmFS       // need this to cleanup all the active mounts on node exit
	na			*adapters.NodeAdapter
}

type SwarmAPI struct {
	Api     *api.Api
	Backend chequebook.Backend
	PrvKey  *ecdsa.PrivateKey
}

func (self *Swarm) API() *SwarmAPI {
	return &SwarmAPI{
		Api:     self.api,
		Backend: self.backend,
		PrvKey:  self.privateKey,
	}
}

// creates a new swarm service instance
// implements node.Service
func NewSwarm(ctx *node.ServiceContext, backend chequebook.Backend, config *api.Config, swapEnabled, syncEnabled bool, cors string, pssEnabled bool) (self *Swarm, err error) {
	if bytes.Equal(common.FromHex(config.PublicKey), storage.ZeroKey) {
		return nil, fmt.Errorf("empty public key")
	}
	if bytes.Equal(common.FromHex(config.BzzKey), storage.ZeroKey) {
		return nil, fmt.Errorf("empty bzz key")
	}

	self = &Swarm{
		config:      config,
		swapEnabled: swapEnabled,
		backend:     backend,
		privateKey:  config.Swap.PrivateKey(),
		corsString:  cors,
		pssEnabled:	pssEnabled,
	}
	log.Debug(fmt.Sprintf("Setting up Swarm service components"))

	hash := storage.MakeHashFunc(config.ChunkerParams.Hash)
	self.lstore, err = storage.NewLocalStore(hash, config.StoreParams)
	if err != nil {
		return
	}

	// setup local store
	//glog.V(logger.Debug).Infof("Set up local storage")

	//self.dbAccess = network.NewDbAccess(self.lstore)
<<<<<<< HEAD
	log.Debug("Set up local db access (iterator/counter)")
=======
	glog.V(logger.Debug).Infof("Set up local db access (iterator/counter)")
>>>>>>> 5bc8776d
	
	kp := network.NewKadParams()
	
	to := network.NewKademlia(
		common.FromHex(config.BzzKey),
		kp,
	)
	// set up the kademlia hive
	self.hive = network.NewHive(
		config.HiveParams,                    // configuration parameters
		to,
	)
	log.Debug(fmt.Sprintf("Set up swarm network with Kademlia hive"))

	// setup cloud storage backend
	//cloud := network.NewForwarder(self.hive)
	//glog.V(logger.Debug).Infof("-> set swarm forwarder as cloud storage backend")
	
	// setup cloud storage internal access layer
	self.storage = storage.NewNetStore(hash, self.lstore, nil, config.StoreParams)
<<<<<<< HEAD
	log.Debug("-> swarm net store shared access layer to Swarm Chunk Store")
=======
	glog.V(logger.Debug).Infof("-> swarm net store shared access layer to Swarm Chunk Store")
>>>>>>> 5bc8776d

	// set up Depo (storage handler = cloud storage access layer for incoming remote requests)
	// self.depo = network.NewDepo(hash, self.lstore, self.storage)
	// glog.V(logger.Debug).Infof("-> REmote Access to CHunks")

	// set up DPA, the cloud storage local access layer
	dpaChunkStore := storage.NewDpaChunkStore(self.lstore, self.storage)
	log.Debug(fmt.Sprintf("-> Local Access to Swarm"))
	// Swarm Hash Merklised Chunking for Arbitrary-length Document/File storage
	self.dpa = storage.NewDPA(dpaChunkStore, self.config.ChunkerParams)
	log.Debug(fmt.Sprintf("-> Content Store API"))

	// set up high level api
	transactOpts := bind.NewKeyedTransactor(self.privateKey)

	if backend == (*ethclient.Client)(nil) {
		log.Warn("No ENS, please specify non-empty --ethapi to use domain name resolution")
	} else {
		self.dns, err = ens.NewENS(transactOpts, config.EnsRoot, self.backend)
		if err != nil {
			return nil, err
		}
	}
	log.Debug(fmt.Sprintf("-> Swarm Domain Name Registrar @ address %v", config.EnsRoot.Hex()))

	self.api = api.NewApi(self.dpa, self.dns)
	// Manifests for Smart Hosting
	log.Debug(fmt.Sprintf("-> Web3 virtual server API"))

	self.sfs = fuse.NewSwarmFS(self.api)
	log.Debug("-> Initializing Fuse file system")

	return self, nil
}

/*
Start is called when the stack is started
* starts the network kademlia hive peer management
* (starts netStore level 0 api)
* starts DPA level 1 api (chunking -> store/retrieve requests)
* (starts level 2 api)
* starts http proxy server
* registers url scheme handlers for bzz, etc
* TODO: start subservices like sword, swear, swarmdns
*/
// implements the node.Service interface
func (self *Swarm) Start(net p2p.Server) error {
	connectPeer := func(url string) error {
		node, err := discover.ParseNode(url)
		if err != nil {
			return fmt.Errorf("invalid node URL: %v", err)
		}
		net.AddPeer(node)
		return nil
	}
	// set chequebook
	if self.swapEnabled {
		ctx := context.Background() // The initial setup has no deadline.
		err := self.SetChequebook(ctx)
		if err != nil {
			return fmt.Errorf("Unable to set chequebook for SWAP: %v", err)
		}
		log.Debug(fmt.Sprintf("-> cheque book for SWAP: %v", self.config.Swap.Chequebook()))
	} else {
		log.Debug(fmt.Sprintf("SWAP disabled: no cheque book set"))
	}

	log.Warn(fmt.Sprintf("Starting Swarm service"))
	
	glog.V(logger.Warn).Infof("Starting Swarm service")
	self.hive.Start(
		connectPeer,
		func () <-chan time.Time{
			return time.NewTicker(time.Second).C
		},
	)
<<<<<<< HEAD

	log.Info(fmt.Sprintf("Swarm network started on bzz address: %v", self.hive.GetAddr()))

	if self.pssEnabled {
		pssparams := network.NewPssParams()
		self.pss = network.NewPss(self.hive.Overlay, pssparams)
		
		// for testing purposes, shold be removed in production environment!!
		pingtopic, _ := network.MakeTopic("pss", 1)
		self.pss.Register(pingtopic, func(msg []byte, p *p2p.Peer, from []byte) error {
			if bytes.Equal([]byte("ping"), msg) {
				log.Trace(fmt.Sprintf("swarm pss ping from %x sending pong", common.ByteLabel(from)))
				self.pss.Send(from, pingtopic, []byte("pong"))
			}
			return nil
		})
		
		log.Debug("Pss started: %v", self.pss)
=======

	log.Info(fmt.Sprintf("Swarm network started on bzz address: %v", self.hive.Addr()))

	if self.pssEnabled {
		pssparams := network.NewPssParams()
		self.pss = network.NewPss(self.hive.Overlay, pssparams)
		glog.V(logger.Info).Infof("Pss started: %v", self.pss)
>>>>>>> 5bc8776d
	}
	
	self.dpa.Start()
	log.Debug(fmt.Sprintf("Swarm DPA started"))

	// start swarm http proxy server
	if self.config.Port != "" {
		addr := ":" + self.config.Port
		go httpapi.StartHttpServer(self.api, &httpapi.ServerConfig{
			Addr:       addr,
			CorsString: self.corsString,
		})
	}

	log.Debug(fmt.Sprintf("Swarm http proxy started on port: %v", self.config.Port))

	if self.corsString != "" {
		log.Debug(fmt.Sprintf("Swarm http proxy started with corsdomain: %v", self.corsString))
	}

	return nil
}

// implements the node.Service interface
// stops all component services.
func (self *Swarm) Stop() error {
	self.dpa.Stop()
	self.hive.Stop()
	if ch := self.config.Swap.Chequebook(); ch != nil {
		ch.Stop()
		ch.Save()
	}

	if self.lstore != nil {
		self.lstore.DbStore.Close()
	}
	self.sfs.Stop()
	return self.config.Save()
}

// implements the node.Service interface
func (self *Swarm) Protocols() []p2p.Protocol {
	//proto, err := network.Bzz(self.depo, self.backend, self.hive, self.dbAccess, self.config.Swap, self.config.SyncParams, self.config.NetworkId)
	ct := network.BzzCodeMap()
	for _, m := range network.DiscoveryMsgs {
		ct.Register(m)
	}
	if self.pssEnabled {
		ct.Register(&network.PssMsg{})
	}
	
	srv := func(p network.Peer) error {
		if self.pssEnabled {
<<<<<<< HEAD
			p.Register(&network.PssMsg{}, func(msg interface{}) error {
				pssmsg := msg.(*network.PssMsg)

				if self.pss.IsSelfRecipient(pssmsg) {
					log.Trace("pss for us, yay! ... let's process!")
					env := pssmsg.Payload
					umsg := env.Payload
					f := self.pss.GetHandler(env.Topic)
					if f == nil {
						return fmt.Errorf("No registered handler for topic '%s'", env.Topic)
					}
					nid := adapters.NewNodeId(env.SenderUAddr)
					p := p2p.NewPeer(nid.NodeID, fmt.Sprintf("%x", common.ByteLabel(nid.Bytes())), []p2p.Cap{})
					return f(umsg, p, env.SenderOAddr)
				} else {
					log.Trace("pss was for someone else :'( ... forwarding")
					return self.pss.Forward(pssmsg)
				}
				return nil
			})
=======
			//p.Register(&PssMsg{}, self.pssFunc)
			glog.V(logger.Warn).Infof("pss is enabled, but handler not yet implemented - it won't work yet, sorry")
>>>>>>> 5bc8776d
		}
		self.hive.Add(p)
		p.DisconnectHook(func(err error) {
			self.hive.Remove(p)
		})
		return nil
	}
	
	proto := network.Bzz(
		self.hive.Overlay.GetAddr().OverlayAddr(),
		self.hive.Overlay.GetAddr().UnderlayAddr(),
		ct,
		srv,
		nil,
		nil,
	)
	
	return []p2p.Protocol{*proto}
}

// implements node.Service
// Apis returns the RPC Api descriptors the Swarm implementation offers
func (self *Swarm) APIs() []rpc.API {

	apis := []rpc.API{
		// public APIs
		{
			Namespace: "bzz",
			Version:   "0.1",
			Service:   &Info{self.config, chequebook.ContractParams},
			Public:    true,
		},
		// admin APIs
		{
			Namespace: "bzz",
			Version:   "0.1",
			Service:   api.NewControl(self.api, self.hive),
			Public:    false,
		},
		{
			Namespace: "chequebook",
			Version:   chequebook.Version,
			Service:   chequebook.NewApi(self.config.Swap.Chequebook),
			Public:    false,
		},
		{
			Namespace: "swarmfs",
			Version:   fuse.Swarmfs_Version,
			Service:   self.sfs,
			Public:    false,
		},
		// storage APIs
		// DEPRECATED: Use the HTTP API instead
		{
			Namespace: "bzz",
			Version:   "0.1",
			Service:   api.NewStorage(self.api),
			Public:    true,
		},
		{
			Namespace: "bzz",
			Version:   "0.1",
			Service:   api.NewFileSystem(self.api),
			Public:    false,
		},
		// {Namespace, Version, api.NewAdmin(self), false},
	}

	if self.pssEnabled {
		apis = append(apis, rpc.API{
			Namespace: "eth",
			Version:	"0.1/pss",
			Service:	api.NewPssApi(self.pss),
			Public:		true,
		})
	}
		
	return apis
}

func (self *Swarm) Api() *api.Api {
	return self.api
}

// SetChequebook ensures that the local checquebook is set up on chain.
func (self *Swarm) SetChequebook(ctx context.Context) error {
	err := self.config.Swap.SetChequebook(ctx, self.backend, self.config.Path)
	if err != nil {
		return err
	}
	log.Info(fmt.Sprintf("new chequebook set (%v): saving config file, resetting all connections in the hive", self.config.Swap.Contract.Hex()))
	self.config.Save()
	//self.hive.DropAll()
	return nil
}

// Local swarm without netStore
func NewLocalSwarm(datadir, port string) (self *Swarm, err error) {

	prvKey, err := crypto.GenerateKey()
	if err != nil {
		return
	}

	config, err := api.NewConfig(datadir, common.Address{}, prvKey, network.NetworkId)
	if err != nil {
		return
	}
	config.Port = port

	dpa, err := storage.NewLocalDPA(datadir)
	if err != nil {
		return
	}

	self = &Swarm{
		api:    api.NewApi(dpa, nil),
		config: config,
	}

	return
}
	
// serialisable info about swarm
type Info struct {
	*api.Config
	*chequebook.Params
}

func (self *Info) Info() *Info {
	return self
}<|MERGE_RESOLUTION|>--- conflicted
+++ resolved
@@ -108,11 +108,7 @@
 	//glog.V(logger.Debug).Infof("Set up local storage")
 
 	//self.dbAccess = network.NewDbAccess(self.lstore)
-<<<<<<< HEAD
 	log.Debug("Set up local db access (iterator/counter)")
-=======
-	glog.V(logger.Debug).Infof("Set up local db access (iterator/counter)")
->>>>>>> 5bc8776d
 	
 	kp := network.NewKadParams()
 	
@@ -133,11 +129,7 @@
 	
 	// setup cloud storage internal access layer
 	self.storage = storage.NewNetStore(hash, self.lstore, nil, config.StoreParams)
-<<<<<<< HEAD
 	log.Debug("-> swarm net store shared access layer to Swarm Chunk Store")
-=======
-	glog.V(logger.Debug).Infof("-> swarm net store shared access layer to Swarm Chunk Store")
->>>>>>> 5bc8776d
 
 	// set up Depo (storage handler = cloud storage access layer for incoming remote requests)
 	// self.depo = network.NewDepo(hash, self.lstore, self.storage)
@@ -214,7 +206,6 @@
 			return time.NewTicker(time.Second).C
 		},
 	)
-<<<<<<< HEAD
 
 	log.Info(fmt.Sprintf("Swarm network started on bzz address: %v", self.hive.GetAddr()))
 
@@ -233,15 +224,6 @@
 		})
 		
 		log.Debug("Pss started: %v", self.pss)
-=======
-
-	log.Info(fmt.Sprintf("Swarm network started on bzz address: %v", self.hive.Addr()))
-
-	if self.pssEnabled {
-		pssparams := network.NewPssParams()
-		self.pss = network.NewPss(self.hive.Overlay, pssparams)
-		glog.V(logger.Info).Infof("Pss started: %v", self.pss)
->>>>>>> 5bc8776d
 	}
 	
 	self.dpa.Start()
@@ -295,7 +277,6 @@
 	
 	srv := func(p network.Peer) error {
 		if self.pssEnabled {
-<<<<<<< HEAD
 			p.Register(&network.PssMsg{}, func(msg interface{}) error {
 				pssmsg := msg.(*network.PssMsg)
 
@@ -316,10 +297,6 @@
 				}
 				return nil
 			})
-=======
-			//p.Register(&PssMsg{}, self.pssFunc)
-			glog.V(logger.Warn).Infof("pss is enabled, but handler not yet implemented - it won't work yet, sorry")
->>>>>>> 5bc8776d
 		}
 		self.hive.Add(p)
 		p.DisconnectHook(func(err error) {
